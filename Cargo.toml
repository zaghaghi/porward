[package]
name = "porward"
version = "0.1.0"
authors = ["Hamed Zaghaghi <hamed.zaghaghi@gmail.com>"]
license = "MIT"
edition = "2021"

[dependencies]
crossterm = "0.28.1"
ratatui = "0.29.0"
color-eyre = "0.6.3"
aws-config = "1.5.15"
tokio = { version = "1.43.0", features = ["full"] }
aws-types = "1.3.3"
aws-runtime = "1.5.3"
<<<<<<< HEAD
aws-sdk-ec2 = "1.100.0"
aws-sdk-elasticloadbalancingv2 = "1.65.0"
=======
aws-sdk-ec2 = "1.107.0"
aws-sdk-elasticloadbalancingv2 = "1.61.0"
>>>>>>> c6dac95a
aws-sdk-rds = "1.73.0"
aws-sdk-elasticache = "1.62.0"<|MERGE_RESOLUTION|>--- conflicted
+++ resolved
@@ -13,12 +13,7 @@
 tokio = { version = "1.43.0", features = ["full"] }
 aws-types = "1.3.3"
 aws-runtime = "1.5.3"
-<<<<<<< HEAD
-aws-sdk-ec2 = "1.100.0"
+aws-sdk-ec2 = "1.107.0"
 aws-sdk-elasticloadbalancingv2 = "1.65.0"
-=======
-aws-sdk-ec2 = "1.107.0"
-aws-sdk-elasticloadbalancingv2 = "1.61.0"
->>>>>>> c6dac95a
 aws-sdk-rds = "1.73.0"
 aws-sdk-elasticache = "1.62.0"